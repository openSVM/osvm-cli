[package]
name = "osvm"
<<<<<<< HEAD
version = "0.6.0"
=======
version = "0.6.1"
>>>>>>> 3774bab7
edition = "2021"
license = "MIT"
description = "OpenSVM CLI tool for managing SVM nodes and deployments"
homepage = "https://github.com/openSVM/osvm-cli"
repository = "https://github.com/openSVM/osvm-cli"
readme = "README.md"
keywords = ["solana", "svm", "blockchain", "validator", "deployment"]
categories = ["command-line-utilities", "development-tools"]


[dependencies]
bincode = "2.0.1"
borsh = "1.5.7"
clap = { version = "4.5.47", features = ["derive", "cargo"] }
lazy_static = "1.5.0"
serde = { version = "1.0.219", features = ["derive"] }
serde_yaml = "0.9.34"
solana-clap-utils = "3.0.1"
solana-cli-config = "3.0.1"
solana-client = "3.0.1"
solana-logger = "3.0.0"
solana-remote-wallet = { version = "3.0.1", optional = true }
solana-sdk = "3.0.0"
tokio = { version = "1.47.1", features = ["full"] }
thiserror = "2.0.16"
ssh2 = { version = "0.9.5", features = ["vendored-openssl"] }
tabular = "0.2.0"
prettytable-rs = "0.10.0"
ratatui = "0.29.0"
crossterm = "0.29.0"
tui-logger = "0.17.3"
anyhow = "1.0.99"
futures = "0.3.31"
rand = "0.9.2"
colored = "3.0.0"
url = "2.5.7"
serde_json = "1.0.143"
dirs = "6.0.0"
chrono = { version = "0.4.42", features = ["serde"] }
md5 = "0.8.0"
regex = "1.11.2"
# Use latest reqwest version for consistency
reqwest = { version = "0.12.23", features = ["json"] }
base64 = "0.22.1"
bs58 = "0.5.1"
# Enhanced audit dependencies
syn = { version = "2.0", features = ["full", "visit"] }
quote = "1.0"
proc-macro2 = "1.0"
tera = "1.20"
once_cell = "1.21"
askama = "0.14"
log = "0.4"
cargo_metadata = "0.22"
toml = "0.9"
solana-commitment-config = "3.0.0"
solana-sdk-ids = "3.0.0"
solana-program = "3.0.0"
solana-system-interface = "2.0.0"
solana-loader-v3-interface = { version = "6.1.0", features = ["bincode"] }

[target.'cfg(unix)'.dependencies]
libc = "0.2"


[dev-dependencies]
assert_cmd = "2.0.17"
predicates = "3.1.3"
tempfile = "3.22.0"
serial_test = "3.2.0"
mockito = "1.7.0"
criterion = "0.7.0"

[features]
default = []
remote-wallet = ["solana-remote-wallet"]

[[bench]]
name = "deployment_benchmarks"
harness = false

[patch.crates-io]
curve25519-dalek = { git = "https://github.com/dalek-cryptography/curve25519-dalek", tag = "3.2.0" }
crunchy = { path = "vendor/crunchy" }

# Custom scripts for development and deployment
[package.metadata.scripts]
install = "bash install-release.sh"
install-dev = "cargo build && sudo cp target/debug/osvm /usr/bin/osvm"
build-release = "cargo build --release"
test-install = "cargo build --release && ./target/release/osvm --version"
clean-install = "sudo rm -f /usr/bin/osvm /usr/bin/osvm.backup"<|MERGE_RESOLUTION|>--- conflicted
+++ resolved
@@ -1,10 +1,6 @@
 [package]
 name = "osvm"
-<<<<<<< HEAD
-version = "0.6.0"
-=======
-version = "0.6.1"
->>>>>>> 3774bab7
+version = "0.6.w"
 edition = "2021"
 license = "MIT"
 description = "OpenSVM CLI tool for managing SVM nodes and deployments"
@@ -84,7 +80,7 @@
 
 [[bench]]
 name = "deployment_benchmarks"
-harness = false
+path = "benches/deployment_benchmarks.rs"
 
 [patch.crates-io]
 curve25519-dalek = { git = "https://github.com/dalek-cryptography/curve25519-dalek", tag = "3.2.0" }
